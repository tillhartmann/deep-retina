"""
Main script for training deep retinal models

"""

from __future__ import absolute_import
from deepretina.models import sequential, convnet, generalizedconvnet, fixedlstm
from deepretina.core import train
from deepretina.experiments import Experiment
from deepretina.io import KerasMonitor, main_wrapper
from deepretina.toolbox import load_model, modify_model
from keras.layers.recurrent import SimpleRNN
from keras.layers.core import Dense
from keras.regularizers import l2
from keras.models import model_from_json
import os


@main_wrapper
def retrain(model_hash, cells, train_stimuli, test_stimuli, exptdate, readme=None, changed_params=None, weight_name='best_weights.h5', nclip=0):
    """Main script for fitting a convnet

    author: Lane McIntosh
    """

    stim_shape = (40, 50, 50)
    ncells = len(cells)
    batchsize = 5000

    # load the keras model
    model_path = os.path.expanduser('~/deep-retina-results/database/%s/' %model_hash)
    if changed_params is not None:
        model = modify_model(model_path, weight_name, changed_params)
    else:
        model = load_model(model_path, weight_name)

    # load experiment data
    data = Experiment(exptdate, cells, train_stimuli, test_stimuli, stim_shape[0], batchsize, nskip=nclip)

    # create a monitor to track progress
    monitor = KerasMonitor('convnet', model, data, readme, save_every=20)

    # train
    train(model, data, monitor, num_epochs=100)

    return model


if __name__ == '__main__':
    gc_15_10_07 = [0,1,2,3,4]
    gc_15_11_21a = [6,10,12,13]
    gc_15_11_21b = [0,1,3,4,5,8,9,13,14,16,17,18,19,20,21,22,23,24,25]
    gc_16_01_07 = [0,2,7,10,11,12,31]
    gc_16_01_08 = [0,3,7,9,11]
    gc_all_cells = list(range(37))
    #mdl = retrain('3dd884 convnet', gc_15_10_07, ['whitenoise'], ['whitenoise', 'naturalscene'], '15-10-07', nclip=5000)
<<<<<<< HEAD
    #mdl = retrain('3520cd convnet', gc_15_10_07, ['whitenoise'], ['whitenoise', 'naturalscene'], '15-10-07', weight_name='centered_weights.h5', changed_params={'layers':[{'layer_id':0, 'trainable':False}]}, nclip=5000)
    mdl = retrain('8cbadb convnet', gc_15_10_07, ['whitenoise'], ['whitenoise', 'naturalscene'], '15-10-07', nclip=5000)
=======
    mdl = retrain('f6e22a convnet', gc_15_10_07, ['whitenoise'], ['whitenoise', 'naturalscene'], '15-10-07', nclip=5000)
>>>>>>> 1ba6e78b
<|MERGE_RESOLUTION|>--- conflicted
+++ resolved
@@ -54,9 +54,6 @@
     gc_16_01_08 = [0,3,7,9,11]
     gc_all_cells = list(range(37))
     #mdl = retrain('3dd884 convnet', gc_15_10_07, ['whitenoise'], ['whitenoise', 'naturalscene'], '15-10-07', nclip=5000)
-<<<<<<< HEAD
     #mdl = retrain('3520cd convnet', gc_15_10_07, ['whitenoise'], ['whitenoise', 'naturalscene'], '15-10-07', weight_name='centered_weights.h5', changed_params={'layers':[{'layer_id':0, 'trainable':False}]}, nclip=5000)
-    mdl = retrain('8cbadb convnet', gc_15_10_07, ['whitenoise'], ['whitenoise', 'naturalscene'], '15-10-07', nclip=5000)
-=======
-    mdl = retrain('f6e22a convnet', gc_15_10_07, ['whitenoise'], ['whitenoise', 'naturalscene'], '15-10-07', nclip=5000)
->>>>>>> 1ba6e78b
+    #mdl = retrain('8cbadb convnet', gc_15_10_07, ['whitenoise'], ['whitenoise', 'naturalscene'], '15-10-07', nclip=5000)
+    mdl = retrain('f6e22a convnet', gc_15_10_07, ['whitenoise'], ['whitenoise', 'naturalscene'], '15-10-07', nclip=5000)