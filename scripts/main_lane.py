"""
Main script for training deep retinal models

"""

from __future__ import absolute_import
from deepretina.models import sequential, convnet, train, generalizedconvnet, fixedlstm
from deepretina.experiments import Experiment
from deepretina.io import Monitor, main_wrapper
from keras.layers.recurrent import SimpleRNN
from keras.layers.core import Dense
from keras.regularizers import l2


@main_wrapper
def fit_convnet(cells, train_stimuli, test_stimuli, exptdate, readme=None):
    """Main script for fitting a convnet

    author: Lane McIntosh
    """

    stim_shape = (40, 50, 50)
    ncells = len(cells)
    batchsize = 5000

    # get the convnet layers
    layers = convnet(stim_shape, ncells, num_filters=(8, 16),
                     filter_size=(17, 17), weight_init='normal', l2_reg=0.01,
                     dropout=0.75)

    # compile the keras model
    model = sequential(layers, 'adam', loss='sub_poisson_loss')

    # load experiment data
    data = Experiment(exptdate, cells, train_stimuli, test_stimuli, stim_shape[0], batchsize)

    # create a monitor to track progress
    monitor = Monitor('convnet', model, data, readme, save_every=10)

    # train
    train(model, data, monitor, num_epochs=100)

    return model


@main_wrapper
def fit_generalizedconvnet(cells, train_stimuli, test_stimuli, exptdate, readme=None):
    """Main script for fitting a convnet

    author: Lane McIntosh
    """

    stim_shape = (40, 50, 50)
    ncells = len(cells)
    batchsize = 5000

    # get the convnet layers
    layers = generalizedconvnet(stim_shape, ncells, 
            architecture=('conv', 'batchnorm', 'relu', 'flatten', 'affine', 'batchnorm', 'relu', 'flatten', 'affine'),
            num_filters=[8, -1, -1, -1, 16], filter_sizes=[13], weight_init='normal',
            l2_reg=0.01)

    # compile the keras model
    model = sequential(layers, 'adam', loss='sub_poisson_loss')

    # load experiment data
    data = Experiment(exptdate, cells, train_stimuli, test_stimuli, stim_shape[0], batchsize)

    # create a monitor to track progress
    monitor = Monitor('convnet', model, data, readme, save_every=10)

    # train
    train(model, data, monitor, num_epochs=100)

    return model


@main_wrapper
def fit_fixedlstm(cells, train_stimuli, test_stimuli, exptdate, readme=None):
    """Main script for fitting a convnet

    author: Lane McIntosh
    """

    input_shape = (1000,64)
    ncells = len(cells)
    batchsize = 1000

    # get the convnet layers
    layers = fixedlstm(input_shape, len(cells), num_hidden=1600, weight_init='normal', l2_reg=0.01)

    # compile the keras model
    model = sequential(layers, 'adam', loss='sub_poisson_loss')

    # load experiment data
    data = Experiment(exptdate, cells, train_stimuli, test_stimuli, input_shape[0], batchsize)

    # create a monitor to track progress
    monitor = Monitor('fixedlstm', model, data, readme, save_every=10)

    # train
    train(model, data, monitor, num_epochs=100)

    return model

@main_wrapper
def fit_fixedrnn(cells, train_stimuli, test_stimuli, exptdate, readme=None):
    """Main script for fitting a convnet

    author: Lane McIntosh
    """

    input_shape = (1000,64)
    ncells = len(cells)
    batchsize = 1000
    num_hidden = 100
    l2_reg = 0.01

    # add SimpleRNN layers
    layers = list()
    layers.append(SimpleRNN(num_hidden,
                            input_shape=input_shape,
                            return_sequences=False,
                            go_backwards=False,
                            init='glorot_uniform',
                            inner_init='orthogonal',
                            activation='tanh',
                            W_regularizer=l2(l2_reg),
                            U_regularizer=l2(l2_reg),
                            b_regularizer=None,
                            dropout_W=0.25,
                            dropout_U=0.25))

    # add dense layer
    layers.append(Dense(nout,
                        init='he_normal',
                        W_regularizer=l2(l2_reg),
                        activation='softplus'))

    #layers = fixedlstm(input_shape, len(cells), num_hidden=1600, weight_init='normal', l2_reg=0.01)

    # compile the keras model
    model = sequential(layers, 'adam', loss='sub_poisson_loss')

    # load experiment data
    data = Experiment(exptdate, cells, train_stimuli, test_stimuli, input_shape[0], batchsize)

    # create a monitor to track progress
    monitor = Monitor('fixedrnn', model, data, readme, save_every=10)

    # train
    train(model, data, monitor, num_epochs=100)

    return model


if __name__ == '__main__':
    # list(range(37)) for 'all-cells'
    # [6,10,12,13] for '15-11-21a'
    # [0,2,7,10,11,12,31] for '16-01-07'
    # [0,3,7,9,11] for '16-01-08'
    gc_15_10_07 = [0,1,2,3,4]
    gc_15_11_21a = [6,10,12,13]
    gc_15_11_21b = [0,1,3,4,5,8,9,13,14,16,17,18,19,20,21,22,23,24,25]
    #mdl = fit_convnet(list(range(37)), 'naturalscene', 'all-cells')
    #mdl = fit_convnet([0,2,7,10,11,12,31], ['whitenoise', 'naturalscene', 'naturalmovie'], ['whitenoise', 'naturalscene', 'naturalmovie', 'structured'], '16-01-07')
    #mdl = fit_fixedlstm(list(range(37)), ['whitenoise_affine'], ['whitenoise_affine'], 'all-cells')
    #mdl = fit_convnet(gc_15_10_07, ['whitenoise'], ['whitenoise', 'naturalscene'], '15-10-07')
<<<<<<< HEAD
    mdl = fit_fixedrnn(gc_15_10_07, ['whitenoise'], ['whitenoise', 'naturalscene'], '15-10-07')
=======
    mdl = fit_generalizedconvnet(gc_15_10_07, ['whitenoise'], ['whitenoise', 'naturalscene'], '15-10-07')
>>>>>>> 026f9595
<|MERGE_RESOLUTION|>--- conflicted
+++ resolved
@@ -166,8 +166,5 @@
     #mdl = fit_convnet([0,2,7,10,11,12,31], ['whitenoise', 'naturalscene', 'naturalmovie'], ['whitenoise', 'naturalscene', 'naturalmovie', 'structured'], '16-01-07')
     #mdl = fit_fixedlstm(list(range(37)), ['whitenoise_affine'], ['whitenoise_affine'], 'all-cells')
     #mdl = fit_convnet(gc_15_10_07, ['whitenoise'], ['whitenoise', 'naturalscene'], '15-10-07')
-<<<<<<< HEAD
-    mdl = fit_fixedrnn(gc_15_10_07, ['whitenoise'], ['whitenoise', 'naturalscene'], '15-10-07')
-=======
-    mdl = fit_generalizedconvnet(gc_15_10_07, ['whitenoise'], ['whitenoise', 'naturalscene'], '15-10-07')
->>>>>>> 026f9595
+    #mdl = fit_generalizedconvnet(gc_15_10_07, ['whitenoise'], ['whitenoise', 'naturalscene'], '15-10-07')
+    mdl = fit_fixedrnn(gc_15_10_07, ['whitenoise'], ['whitenoise', 'naturalscene'], '15-10-07')