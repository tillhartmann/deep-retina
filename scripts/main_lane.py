--- conflicted
+++ resolved
@@ -53,11 +53,7 @@
 
     stim_shape = (40, 50, 50)
     ncells = len(cells)
-<<<<<<< HEAD
-    batchsize = 2
-=======
     batchsize = 8000
->>>>>>> c81a7fa8
 
     # get the convnet layers
     layers = generalizedconvnet(stim_shape, ncells, 
