--- conflicted
+++ resolved
@@ -43,11 +43,7 @@
     try:
         for epoch in range(num_epochs):
             tp.banner('Epoch #{} of {}'.format(epoch + 1, num_epochs))
-<<<<<<< HEAD
-            print(tp.header(['Iteration', 'Loss', 'Runtime']), flush=True)
-=======
             print(tp.header(["Iteration", "Loss", "Runtime"]), flush=True)
->>>>>>> 1a94e99e
 
             # loop over data batches for this epoch
             for X, y in experiment.train(shuffle=True):
@@ -60,29 +56,14 @@
 
                 # train on the batch
                 tstart = time()
-<<<<<<< HEAD
                 loss = model.train_on_batch(X, y)
-=======
-                if augment:
-                    augmented_y = y
-                    loss = model.train_on_batch(X, augmented_y)[0]
-                else:
-                    loss = model.train_on_batch(X, y)[0]
->>>>>>> 1a94e99e
                 elapsed_time = time() - tstart
 
                 # update
                 iteration += 1
-<<<<<<< HEAD
-                # print(MSG.format(iteration, float(loss), elapsed_time))
-                print(tp.row([iteration, float(loss), tp.humantime(elapsed_time)]), flush=True)
-
-            print(tp.bottom(3), flush=True)
-=======
                 print(tp.row([iteration, float(loss), tp.humantime(elapsed_time)]), flush=True)
 
             print(tp.bottom(3))
->>>>>>> 1a94e99e
 
     except KeyboardInterrupt:
         print('\nCleaning up')
