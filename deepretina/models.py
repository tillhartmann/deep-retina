--- conflicted
+++ resolved
@@ -38,10 +38,6 @@
         A compiled Keras model object
     """
     model = Sequential(layers)
-<<<<<<< HEAD
-=======
-    # [model.add(layer) for layer in layers]
->>>>>>> 1a94e99e
     with notify('Compiling'):
         model.compile(loss=loss, optimizer=optimizer)
     return model
